# Intrinsics as exported by LLVM.
# Use `Intrinsics` to have a unified API across LLVM versions.
lib LibIntrinsics
  {% if flag?(:interpreted) %} @[Primitive(:interpreter_intrinsics_debugtrap)] {% end %}
  fun debugtrap = "llvm.debugtrap"

  {% if flag?(:bits64) %}
    {% if compare_versions(Crystal::LLVM_VERSION, "7.0.0") < 0 %}
      {% if flag?(:interpreted) %} @[Primitive(:interpreter_intrinsics_memcpy)] {% end %}
      fun memcpy = "llvm.memcpy.p0i8.p0i8.i64"(dest : Void*, src : Void*, len : UInt64, align : UInt32, is_volatile : Bool)

      {% if flag?(:interpreted) %} @[Primitive(:interpreter_intrinsics_memmove)] {% end %}
      fun memmove = "llvm.memmove.p0i8.p0i8.i64"(dest : Void*, src : Void*, len : UInt64, align : UInt32, is_volatile : Bool)

      {% if flag?(:interpreted) %} @[Primitive(:interpreter_intrinsics_memset)] {% end %}
      fun memset = "llvm.memset.p0i8.i64"(dest : Void*, val : UInt8, len : UInt64, align : UInt32, is_volatile : Bool)
    {% else %}
      {% if flag?(:interpreted) %} @[Primitive(:interpreter_intrinsics_memcpy)] {% end %}
      fun memcpy = "llvm.memcpy.p0i8.p0i8.i64"(dest : Void*, src : Void*, len : UInt64, is_volatile : Bool)

      {% if flag?(:interpreted) %} @[Primitive(:interpreter_intrinsics_memmove)] {% end %}
      fun memmove = "llvm.memmove.p0i8.p0i8.i64"(dest : Void*, src : Void*, len : UInt64, is_volatile : Bool)

      {% if flag?(:interpreted) %} @[Primitive(:interpreter_intrinsics_memset)] {% end %}
      fun memset = "llvm.memset.p0i8.i64"(dest : Void*, val : UInt8, len : UInt64, is_volatile : Bool)
    {% end %}
  {% else %}
    {% if compare_versions(Crystal::LLVM_VERSION, "7.0.0") < 0 %}
      {% if flag?(:interpreted) %} @[Primitive(:interpreter_intrinsics_memcpy)] {% end %}
      fun memcpy = "llvm.memcpy.p0i8.p0i8.i32"(dest : Void*, src : Void*, len : UInt32, align : UInt32, is_volatile : Bool)

      {% if flag?(:interpreted) %} @[Primitive(:interpreter_intrinsics_memmove)] {% end %}
      fun memmove = "llvm.memmove.p0i8.p0i8.i32"(dest : Void*, src : Void*, len : UInt32, align : UInt32, is_volatile : Bool)

      {% if flag?(:interpreted) %} @[Primitive(:interpreter_intrinsics_memset)] {% end %}
      fun memset = "llvm.memset.p0i8.i32"(dest : Void*, val : UInt8, len : UInt32, align : UInt32, is_volatile : Bool)
    {% else %}
      {% if flag?(:interpreted) %} @[Primitive(:interpreter_intrinsics_memcpy)] {% end %}
      fun memcpy = "llvm.memcpy.p0i8.p0i8.i32"(dest : Void*, src : Void*, len : UInt32, is_volatile : Bool)

      {% if flag?(:interpreted) %} @[Primitive(:interpreter_intrinsics_memmove)] {% end %}
      fun memmove = "llvm.memmove.p0i8.p0i8.i32"(dest : Void*, src : Void*, len : UInt32, is_volatile : Bool)

      {% if flag?(:interpreted) %} @[Primitive(:interpreter_intrinsics_memset)] {% end %}
      fun memset = "llvm.memset.p0i8.i32"(dest : Void*, val : UInt8, len : UInt32, is_volatile : Bool)
    {% end %}
  {% end %}

  {% if flag?(:interpreted) %} @[Primitive(:interpreter_intrinsics_read_cycle_counter)] {% end %}
  fun read_cycle_counter = "llvm.readcyclecounter" : UInt64

<<<<<<< HEAD
  fun bitreverse64 = "llvm.bitreverse.i64"(id : UInt64) : UInt64
  fun bitreverse32 = "llvm.bitreverse.i32"(id : UInt32) : UInt32
  fun bitreverse16 = "llvm.bitreverse.i16"(id : UInt16) : UInt16

=======
  {% if flag?(:interpreted) %} @[Primitive(:interpreter_intrinsics_bswap32)] {% end %}
>>>>>>> d16e71a1
  fun bswap32 = "llvm.bswap.i32"(id : UInt32) : UInt32

  {% if flag?(:interpreted) %} @[Primitive(:interpreter_intrinsics_bswap16)] {% end %}
  fun bswap16 = "llvm.bswap.i16"(id : UInt16) : UInt16

  {% if flag?(:interpreted) %} @[Primitive(:interpreter_intrinsics_popcount8)] {% end %}
  fun popcount8 = "llvm.ctpop.i8"(src : Int8) : Int8

  {% if flag?(:interpreted) %} @[Primitive(:interpreter_intrinsics_popcount16)] {% end %}
  fun popcount16 = "llvm.ctpop.i16"(src : Int16) : Int16

  {% if flag?(:interpreted) %} @[Primitive(:interpreter_intrinsics_popcount32)] {% end %}
  fun popcount32 = "llvm.ctpop.i32"(src : Int32) : Int32

  {% if flag?(:interpreted) %} @[Primitive(:interpreter_intrinsics_popcount64)] {% end %}
  fun popcount64 = "llvm.ctpop.i64"(src : Int64) : Int64

  fun popcount128 = "llvm.ctpop.i128"(src : Int128) : Int128

  {% if flag?(:interpreted) %} @[Primitive(:interpreter_intrinsics_countleading8)] {% end %}
  fun countleading8 = "llvm.ctlz.i8"(src : Int8, zero_is_undef : Bool) : Int8

  {% if flag?(:interpreted) %} @[Primitive(:interpreter_intrinsics_countleading16)] {% end %}
  fun countleading16 = "llvm.ctlz.i16"(src : Int16, zero_is_undef : Bool) : Int16

  {% if flag?(:interpreted) %} @[Primitive(:interpreter_intrinsics_countleading32)] {% end %}
  fun countleading32 = "llvm.ctlz.i32"(src : Int32, zero_is_undef : Bool) : Int32

  {% if flag?(:interpreted) %} @[Primitive(:interpreter_intrinsics_countleading64)] {% end %}
  fun countleading64 = "llvm.ctlz.i64"(src : Int64, zero_is_undef : Bool) : Int64

  fun countleading128 = "llvm.ctlz.i128"(src : Int128, zero_is_undef : Bool) : Int128

  {% if flag?(:interpreted) %} @[Primitive(:interpreter_intrinsics_counttrailing8)] {% end %}
  fun counttrailing8 = "llvm.cttz.i8"(src : Int8, zero_is_undef : Bool) : Int8

  {% if flag?(:interpreted) %} @[Primitive(:interpreter_intrinsics_counttrailing16)] {% end %}
  fun counttrailing16 = "llvm.cttz.i16"(src : Int16, zero_is_undef : Bool) : Int16

  {% if flag?(:interpreted) %} @[Primitive(:interpreter_intrinsics_counttrailing32)] {% end %}
  fun counttrailing32 = "llvm.cttz.i32"(src : Int32, zero_is_undef : Bool) : Int32

  {% if flag?(:interpreted) %} @[Primitive(:interpreter_intrinsics_counttrailing64)] {% end %}
  fun counttrailing64 = "llvm.cttz.i64"(src : Int64, zero_is_undef : Bool) : Int64
  fun counttrailing128 = "llvm.cttz.i128"(src : Int128, zero_is_undef : Bool) : Int128

  fun va_start = "llvm.va_start"(ap : Void*)
  fun va_end = "llvm.va_end"(ap : Void*)

  {% if flag?(:i386) || flag?(:x86_64) %}
    {% if flag?(:interpreted) %} @[Primitive(:interpreter_intrinsics_pause)] {% end %}
    fun pause = "llvm.x86.sse2.pause"
  {% end %}
end

module Intrinsics
  macro debugtrap
    LibIntrinsics.debugtrap
  end

  def self.pause
    {% if flag?(:i386) || flag?(:x86_64) %}
      LibIntrinsics.pause
    {% end %}
  end

  macro memcpy(dest, src, len, is_volatile)
    {% if compare_versions(Crystal::LLVM_VERSION, "7.0.0") < 0 %}
      LibIntrinsics.memcpy({{dest}}, {{src}}, {{len}}, 0, {{is_volatile}})
    {% else %}
      LibIntrinsics.memcpy({{dest}}, {{src}}, {{len}}, {{is_volatile}})
    {% end %}
  end

  macro memmove(dest, src, len, is_volatile)
    {% if compare_versions(Crystal::LLVM_VERSION, "7.0.0") < 0 %}
      LibIntrinsics.memmove({{dest}}, {{src}}, {{len}}, 0, {{is_volatile}})
    {% else %}
      LibIntrinsics.memmove({{dest}}, {{src}}, {{len}}, {{is_volatile}})
    {% end %}
  end

  macro memset(dest, val, len, is_volatile)
    {% if compare_versions(Crystal::LLVM_VERSION, "7.0.0") < 0 %}
      LibIntrinsics.memset({{dest}}, {{val}}, {{len}}, 0, {{is_volatile}})
    {% else %}
      LibIntrinsics.memset({{dest}}, {{val}}, {{len}}, {{is_volatile}})
    {% end %}
  end

  def self.read_cycle_counter
    LibIntrinsics.read_cycle_counter
  end

  def self.bitreverse64(id) : UInt64
    LibIntrinsics.bitreverse64(id)
  end

  def self.bitreverse32(id) : UInt32
    LibIntrinsics.bitreverse32(id)
  end

  def self.bitreverse16(id) : UInt16
    LibIntrinsics.bitreverse16(id)
  end

  def self.bswap32(id) : UInt32
    LibIntrinsics.bswap32(id)
  end

  def self.bswap16(id)
    LibIntrinsics.bswap16(id)
  end

  def self.popcount8(src) : Int8
    LibIntrinsics.popcount8(src)
  end

  def self.popcount16(src) : Int16
    LibIntrinsics.popcount16(src)
  end

  def self.popcount32(src) : Int32
    LibIntrinsics.popcount32(src)
  end

  def self.popcount64(src) : Int64
    LibIntrinsics.popcount64(src)
  end

  def self.popcount128(src)
    LibIntrinsics.popcount128(src)
  end

  macro countleading8(src, zero_is_undef)
    LibIntrinsics.countleading8({{src}}, {{zero_is_undef}})
  end

  macro countleading16(src, zero_is_undef)
    LibIntrinsics.countleading16({{src}}, {{zero_is_undef}})
  end

  macro countleading32(src, zero_is_undef)
    LibIntrinsics.countleading32({{src}}, {{zero_is_undef}})
  end

  macro countleading64(src, zero_is_undef)
    LibIntrinsics.countleading64({{src}}, {{zero_is_undef}})
  end

  macro countleading128(src, zero_is_undef)
    LibIntrinsics.countleading128({{src}}, {{zero_is_undef}})
  end

  macro counttrailing8(src, zero_is_undef)
    LibIntrinsics.counttrailing8({{src}}, {{zero_is_undef}})
  end

  macro counttrailing16(src, zero_is_undef)
    LibIntrinsics.counttrailing16({{src}}, {{zero_is_undef}})
  end

  macro counttrailing32(src, zero_is_undef)
    LibIntrinsics.counttrailing32({{src}}, {{zero_is_undef}})
  end

  macro counttrailing64(src, zero_is_undef)
    LibIntrinsics.counttrailing64({{src}}, {{zero_is_undef}})
  end

  macro counttrailing128(src, zero_is_undef)
    LibIntrinsics.counttrailing128({{src}}, {{zero_is_undef}})
  end

  macro va_start(ap)
    LibIntrinsics.va_start({{ap}})
  end

  macro va_end(ap)
    LibIntrinsics.va_end({{ap}})
  end
end

macro debugger
  Intrinsics.debugtrap
end<|MERGE_RESOLUTION|>--- conflicted
+++ resolved
@@ -49,14 +49,10 @@
   {% if flag?(:interpreted) %} @[Primitive(:interpreter_intrinsics_read_cycle_counter)] {% end %}
   fun read_cycle_counter = "llvm.readcyclecounter" : UInt64
 
-<<<<<<< HEAD
   fun bitreverse64 = "llvm.bitreverse.i64"(id : UInt64) : UInt64
   fun bitreverse32 = "llvm.bitreverse.i32"(id : UInt32) : UInt32
   fun bitreverse16 = "llvm.bitreverse.i16"(id : UInt16) : UInt16
 
-=======
-  {% if flag?(:interpreted) %} @[Primitive(:interpreter_intrinsics_bswap32)] {% end %}
->>>>>>> d16e71a1
   fun bswap32 = "llvm.bswap.i32"(id : UInt32) : UInt32
 
   {% if flag?(:interpreted) %} @[Primitive(:interpreter_intrinsics_bswap16)] {% end %}
