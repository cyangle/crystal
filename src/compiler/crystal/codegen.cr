--- conflicted
+++ resolved
@@ -150,15 +150,10 @@
       br_block_chain [@alloca_block, @const_block_entry]
       br_block_chain [@const_block, @entry_block]
 
-<<<<<<< HEAD
       @modules.each do |name, mod|
+        mod.dump if Crystal::DUMP_LLVM
         add_compile_unit_metadata(mod, name == "" ? "main" : name)
       end
-
-      @llvm_mod.dump if DUMP_LLVM
-=======
-      @modules.each_value &.dump if Crystal::DUMP_LLVM
->>>>>>> b4c75678
     end
 
     def visit(node : FunDef)
