require "c/dlfcn"
require "c/stdio"
require "c/string"
require "../lib_unwind"

{% if flag?(:darwin) || flag?(:bsd) || flag?(:linux) %}
  require "./dwarf"
{% else %}
  require "./null"
{% end %}

struct Exception::CallStack
  skip(__FILE__)

  {% if flag?(:gnu) && flag?(:i386) %}
    # This is only used for the workaround described in `Exception.unwind`
    @@makecontext_range : Range(Void*, Void*)?

    def self.makecontext_range
      @@makecontext_range ||= begin
        makecontext_start = makecontext_end = LibC.dlsym(LibC::RTLD_DEFAULT, "makecontext")

        while true
          ret = LibC.dladdr(makecontext_end, out info)
          break if ret == 0 || info.dli_sname.null?
          break unless LibC.strcmp(info.dli_sname, "makecontext") == 0
          makecontext_end += 1
        end

        (makecontext_start...makecontext_end)
      end
    end
  {% end %}

  {% if flag?(:interpreted) %} @[Primitive(:interpreter_call_stack_unwind)] {% end %}
  protected def self.unwind : Array(Void*)
    callstack = [] of Void*
    backtrace_fn = ->(context : LibUnwind::Context, data : Void*) do
      bt = data.as(typeof(callstack))

      ip = {% if flag?(:arm) %}
             Pointer(Void).new(__crystal_unwind_get_ip(context))
           {% else %}
             Pointer(Void).new(LibUnwind.get_ip(context))
           {% end %}
      bt << ip

      {% if flag?(:gnu) && flag?(:i386) %}
        # This is a workaround for glibc bug: https://sourceware.org/bugzilla/show_bug.cgi?id=18635
        # The unwind info is corrupted when `makecontext` is used.
        # Stop the backtrace here. There is nothing interest beyond this point anyway.
        if CallStack.makecontext_range.includes?(ip)
          return LibUnwind::ReasonCode::END_OF_STACK
        end
      {% end %}

      LibUnwind::ReasonCode::NO_REASON
    end

    LibUnwind.backtrace(backtrace_fn, callstack.as(Void*))
    callstack
  end

  struct RepeatedFrame
    getter ip : Void*, count : Int32

    def initialize(@ip : Void*)
      @count = 0
    end

    def incr
      @count += 1
    end
  end

  def self.print_backtrace : Nil
    backtrace_fn = ->(context : LibUnwind::Context, data : Void*) do
      last_frame = data.as(RepeatedFrame*)

      ip = {% if flag?(:arm) %}
             Pointer(Void).new(__crystal_unwind_get_ip(context))
           {% else %}
             Pointer(Void).new(LibUnwind.get_ip(context))
           {% end %}

      if last_frame.value.ip == ip
        last_frame.value.incr
      else
        print_frame(last_frame.value) unless last_frame.value.ip.address == 0
        last_frame.value = RepeatedFrame.new ip
      end
      LibUnwind::ReasonCode::NO_REASON
    end

    rf = RepeatedFrame.new(Pointer(Void).null)
    LibUnwind.backtrace(backtrace_fn, pointerof(rf).as(Void*))
    print_frame(rf)
  end

  private def self.print_frame(repeated_frame)
    {% if flag?(:debug) %}
      if @@dwarf_loaded &&
         (name = decode_function_name(repeated_frame.ip.address))
        file, line, column = Exception::CallStack.decode_line_number(repeated_frame.ip.address)
        if file && file != "??"
          if repeated_frame.count == 0
            Crystal::System.print_error "[0x%lx] %s at %s:%ld:%i\n", repeated_frame.ip, name, file, line, column
          else
            Crystal::System.print_error "[0x%lx] %s at %s:%ld:%i (%ld times)\n", repeated_frame.ip, name, file, line, column, repeated_frame.count + 1
          end
          return
        end
      end
    {% end %}

    frame = decode_frame(repeated_frame.ip)
    if frame
      offset, sname, fname = frame
      if repeated_frame.count == 0
        Crystal::System.print_error "[0x%lx] %s +%ld in %s\n", repeated_frame.ip, sname, offset, fname
      else
        Crystal::System.print_error "[0x%lx] %s +%ld in %s (%ld times)\n", repeated_frame.ip, sname, offset, fname, repeated_frame.count + 1
      end
    else
      if repeated_frame.count == 0
        Crystal::System.print_error "[0x%lx] ???\n", repeated_frame.ip
      else
        Crystal::System.print_error "[0x%lx] ??? (%ld times)\n", repeated_frame.ip, repeated_frame.count + 1
      end
    end
  end

<<<<<<< HEAD
=======
  private def decode_backtrace
    {% if flag?(:interpreted) %}
      # The interpreter prepares the callstack like an array of strings
      # that are in the format def_name|line|column|file
      backtrace = @callstack.unsafe_as(Array(String))

      backtrace.compact_map do |frame|
        def_name, line, column, file = frame.split("|", 4)
        next if @@skip.includes?(file)

        # Turn to relative to the current dir, if possible
        file = file.lchop(CURRENT_DIR)

        "#{file}:#{line}:#{column} in '#{def_name}'"
      end
    {% else %}
      show_full_info = ENV["CRYSTAL_CALLSTACK_FULL_INFO"]? == "1"

      @callstack.compact_map do |ip|
        pc = CallStack.decode_address(ip)

        file, line, column = CallStack.decode_line_number(pc)

        if file && file != "??"
          next if @@skip.includes?(file)

          # Turn to relative to the current dir, if possible
          file = file.lchop(CURRENT_DIR)

          file_line_column = "#{file}:#{line}:#{column}"
        end

        if name = CallStack.decode_function_name(pc)
          function = name
        elsif frame = CallStack.decode_frame(ip)
          _, sname = frame
          function = String.new(sname)

          # Crystal methods (their mangled name) start with `*`, so
          # we remove that to have less clutter in the output.
          function = function.lchop('*')
        else
          function = "???"
        end

        if file_line_column
          if show_full_info && (frame = CallStack.decode_frame(ip))
            _, sname = frame
            line = "#{file_line_column} in '#{String.new(sname)}'"
          else
            line = "#{file_line_column} in '#{function}'"
          end
        else
          line = function
        end

        if show_full_info
          line = "#{line} at 0x#{ip.address.to_s(16)}"
        end

        line
      end
    {% end %}
  end

>>>>>>> d16e71a1
  protected def self.decode_frame(ip, original_ip = ip)
    if LibC.dladdr(ip, out info) != 0
      offset = original_ip - info.dli_saddr

      if offset == 0
        return decode_frame(ip - 1, original_ip)
      end
      return if info.dli_sname.null? && info.dli_fname.null?
      if info.dli_sname.null?
        symbol = "??"
      else
        symbol = String.new(info.dli_sname)
      end
      if info.dli_fname.null?
        file = "??"
      else
        file = String.new(info.dli_fname)
      end
      {offset, symbol, file}
    end
  end
end<|MERGE_RESOLUTION|>--- conflicted
+++ resolved
@@ -130,74 +130,6 @@
     end
   end
 
-<<<<<<< HEAD
-=======
-  private def decode_backtrace
-    {% if flag?(:interpreted) %}
-      # The interpreter prepares the callstack like an array of strings
-      # that are in the format def_name|line|column|file
-      backtrace = @callstack.unsafe_as(Array(String))
-
-      backtrace.compact_map do |frame|
-        def_name, line, column, file = frame.split("|", 4)
-        next if @@skip.includes?(file)
-
-        # Turn to relative to the current dir, if possible
-        file = file.lchop(CURRENT_DIR)
-
-        "#{file}:#{line}:#{column} in '#{def_name}'"
-      end
-    {% else %}
-      show_full_info = ENV["CRYSTAL_CALLSTACK_FULL_INFO"]? == "1"
-
-      @callstack.compact_map do |ip|
-        pc = CallStack.decode_address(ip)
-
-        file, line, column = CallStack.decode_line_number(pc)
-
-        if file && file != "??"
-          next if @@skip.includes?(file)
-
-          # Turn to relative to the current dir, if possible
-          file = file.lchop(CURRENT_DIR)
-
-          file_line_column = "#{file}:#{line}:#{column}"
-        end
-
-        if name = CallStack.decode_function_name(pc)
-          function = name
-        elsif frame = CallStack.decode_frame(ip)
-          _, sname = frame
-          function = String.new(sname)
-
-          # Crystal methods (their mangled name) start with `*`, so
-          # we remove that to have less clutter in the output.
-          function = function.lchop('*')
-        else
-          function = "???"
-        end
-
-        if file_line_column
-          if show_full_info && (frame = CallStack.decode_frame(ip))
-            _, sname = frame
-            line = "#{file_line_column} in '#{String.new(sname)}'"
-          else
-            line = "#{file_line_column} in '#{function}'"
-          end
-        else
-          line = function
-        end
-
-        if show_full_info
-          line = "#{line} at 0x#{ip.address.to_s(16)}"
-        end
-
-        line
-      end
-    {% end %}
-  end
-
->>>>>>> d16e71a1
   protected def self.decode_frame(ip, original_ip = ip)
     if LibC.dladdr(ip, out info) != 0
       offset = original_ip - info.dli_saddr
