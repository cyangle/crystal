--- conflicted
+++ resolved
@@ -269,7 +269,6 @@
     ary
   end
 
-<<<<<<< HEAD
   # Repetition: Returns a new array built by concatenating `times` copies of `ary`.
   #
   # ```
@@ -283,14 +282,12 @@
     ary
   end
 
-=======
   # Append. Alias for `push`.
   #
   # ```
   # a = [1,2]
   # a << 3 # => [1,2,3]
   # ```
->>>>>>> a87472bf
   def <<(value : T)
     push(value)
   end
