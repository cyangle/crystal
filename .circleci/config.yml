version: 2.1

parameters:
  distribution-scripts-repo:
    description: "Git url https://github.com/crystal-lang/distribution-scripts/"
    type: string
    default: "https://github.com/crystal-lang/distribution-scripts.git"
  distribution-scripts-version:
    description: "Git ref for version of https://github.com/crystal-lang/distribution-scripts/"
    type: string
<<<<<<< HEAD
    default: "71cd5f39cb3d4ff8f6fee07102022b1d825ddd0f"
=======
    default: "1ee31a42f0b06776a42fa4635b54dc9ec567e68a"
>>>>>>> 89944bf1
  previous_crystal_base_url:
    description: "Prefix for URLs to Crystal bootstrap compiler"
    type: string
    default: "https://github.com/crystal-lang/crystal/releases/download/1.15.0/crystal-1.15.0-1"

defaults:
  environment: &env
    TRAVIS_BRANCH: $CIRCLE_BRANCH
    TRAVIS_PULL_REQUEST: $CI_PULL_REQUEST || "false"
  steps: &ci_steps
    - checkout
    - run: bin/ci prepare_system
    - run: echo 'export CURRENT_TAG="$CIRCLE_TAG"' >> $BASH_ENV
    - run: bin/ci prepare_build
    - run:
        command: bin/ci build
        no_output_timeout: 30m
    - run:
        when: always
        command: |
          mkdir -p ~/test-results/spec
          cp .junit/*.xml ~/test-results/spec/
    - store_test_results:
        path: ~/test-results
    - store_artifacts:
        path: ~/test-results/spec

jobs:
  test_linux:
    machine:
      image: default
    environment:
      <<: *env
      TRAVIS_OS_NAME: linux
      ARCH: x86_64
      ARCH_CMD: linux64
    resource_class: large
    steps:
      - checkout
      - run: bin/ci prepare_system
      - run: echo 'export CURRENT_TAG="$CIRCLE_TAG"' >> $BASH_ENV
      - run: bin/ci prepare_build
      - run:
          command: bin/ci build
          no_output_timeout: 30m
      - run:
          when: always
          command: |
            mkdir -p ~/test-results/spec
            cp .junit/*.xml ~/test-results/spec/
      - store_test_results:
          path: ~/test-results
      - store_artifacts:
          path: ~/test-results/spec
      - persist_to_workspace:
          root: .
          paths:
            - docs

  test_alpine:
    machine:
      image: default
    environment:
      <<: *env
      TRAVIS_OS_NAME: linux
      ARCH: x86_64-musl
      ARCH_CMD: linux64
    resource_class: large
    steps: *ci_steps

  test_darwin:
    macos:
      xcode: 15.4.0
    environment:
      <<: *env
      TRAVIS_OS_NAME: osx
      LLVM_CONFIG: /usr/local/opt/llvm/bin/llvm-config
    steps:
      - restore_cache:
          keys:
            - brew-cache-v1
      - checkout
      - run: bin/ci prepare_system
      - run: echo 'export PKG_CONFIG_PATH="$PKG_CONFIG_PATH:/usr/local/opt/openssl@1.1/lib/pkgconfig"' >> $BASH_ENV
      - run: echo 'export CURRENT_TAG="$CIRCLE_TAG"' >> $BASH_ENV
      - run: bin/ci prepare_build
      - run:
          command: bin/ci build
          no_output_timeout: 30m
      - run:
          when: always
          command: |
            mkdir -p ~/test-results/spec
            cp .junit/*.xml ~/test-results/spec/
      - store_test_results:
          path: ~/test-results
      - store_artifacts:
          path: ~/test-results/spec
      - save_cache:
          key: brew-cache-v1
          paths:
            - /usr/local/Homebrew
            - ~/Library/Caches/Homebrew/downloads

  test_preview_mt:
    machine:
      image: default
    resource_class: large
    environment:
      <<: *env
      TRAVIS_OS_NAME: linux
      ARCH: x86_64
      ARCH_CMD: linux64
    steps:
      - checkout
      - run: bin/ci prepare_system
      - run: echo 'export CURRENT_TAG="$CIRCLE_TAG"' >> $BASH_ENV
      - run: bin/ci prepare_build
      - run: bin/ci with_build_env 'make crystal'
      - run:
          command: bin/ci with_build_env 'CRYSTAL_WORKERS=4 make std_spec threads=1 FLAGS="-D preview_mt" junit_output=.junit/std_spec.xml'
          no_output_timeout: 30m
      - run:
          when: always
          command: |
            mkdir -p ~/test-results/spec
            cp .junit/*.xml ~/test-results/spec/
      - store_test_results:
          path: ~/test-results
      - store_artifacts:
          path: ~/test-results/spec

  prepare_common:
    docker:
      - image: docker:stable-git
    steps:
      # checkout specific distribution-scripts version to perform releases and nightly
      - run: |
          git clone << pipeline.parameters.distribution-scripts-repo >> ~/distribution-scripts
          cd ~/distribution-scripts
          git checkout << pipeline.parameters.distribution-scripts-version >>
      # persist relevant information for build process
      - run: |
          cd ~/distribution-scripts
          touch build.env
          echo "export DOCKER_REPOSITORY=crystallang/crystal" >> build.env

          # What to build
          echo "export CRYSTAL_SHA1=$CIRCLE_SHA1" >> build.env

          # Which previous version use
          echo "export PREVIOUS_CRYSTAL_RELEASE_LINUX64_TARGZ=<< pipeline.parameters.previous_crystal_base_url >>-linux-x86_64.tar.gz" >> build.env
          echo "export PREVIOUS_CRYSTAL_RELEASE_DARWIN_TARGZ=<< pipeline.parameters.previous_crystal_base_url >>-darwin-universal.tar.gz" >> build.env

          cat build.env
      - persist_to_workspace:
          root: ../
          paths:
            - distribution-scripts

  # prepare build for tagged releases
  prepare_tagged:
    docker:
      - image: docker:stable-git
    steps:
      - attach_workspace:
          at: /tmp/workspace
      - run: |
          cd /tmp/workspace/distribution-scripts

          # How to brand it
          echo "export CRYSTAL_VERSION=$CIRCLE_TAG" >> build.env
          echo "export DOCKER_TAG=$CIRCLE_TAG" >> build.env

          # Snapcraft configuration
          echo "export SNAP_GRADE=stable" >> build.env
          echo "export SNAP_CHANNEL=edge" >> build.env

          cat build.env
      - persist_to_workspace:
          root: /tmp/workspace
          paths:
            - distribution-scripts

  # prepare build for nightly releases
  prepare_nightly:
    docker:
      - image: docker:stable-git
    steps:
      - attach_workspace:
          at: /tmp/workspace
      - checkout
      - run: |
          # We need CRYSTAL_VERSION in prepare_nightly to use src/VERSION so we publish them as x.y.z-dev in apt/rpm
          #
          # How to brand it
          echo "export CRYSTAL_VERSION=$(cat src/VERSION)" >> /tmp/workspace/distribution-scripts/build.env
          #
          # TODO: We might want to do that on docker images also to support updates on multiple development versions the same date.
      - run: |
          cd /tmp/workspace/distribution-scripts

          echo "export DOCKER_TAG=nightly" >> build.env

          # Build from working directory (needed for omnibus and when version does not match branch/tag)
          echo "export FORCE_GIT_TAGGED=0" >> build.env

          # Snapcraft configuration
          echo "export SNAP_GRADE=devel" >> build.env
          echo "export SNAP_CHANNEL=edge" >> build.env

          cat build.env
      - persist_to_workspace:
          root: /tmp/workspace
          paths:
            - distribution-scripts

  # prepare build for manual triggered releases like ci branches, maintenance releases, etc.
  prepare_maintenance:
    docker:
      - image: docker:stable-git
    steps:
      - attach_workspace:
          at: /tmp/workspace
      - run: |
          cd /tmp/workspace/distribution-scripts

          # The version is based on the branch name.
          VERSION=$CIRCLE_BRANCH

          # We need to sanitize it because there are restrictions on some places
          # where the version is use (Mac pkg names, snap branch).
          VERSION=${VERSION/release\//}
          VERSION=${VERSION//_/-}
          VERSION=${VERSION//\//-}-dev

          export VERSION
          echo "export CRYSTAL_VERSION=$VERSION" >> build.env
          echo "export DOCKER_TAG=$VERSION" >> build.env

          # Build from working directory (needed for omnibus and when version does not match branch/tag)
          echo "export FORCE_GIT_TAGGED=0" >> build.env

          # Snapcraft configuration
          echo "export SNAP_GRADE=devel" >> build.env
          echo "export SNAP_CHANNEL=edge/$VERSION" >> build.env

          cat build.env
      - persist_to_workspace:
          root: /tmp/workspace
          paths:
            - distribution-scripts

  dist_linux:
    machine:
      image: default
    steps:
      - attach_workspace:
          at: /tmp/workspace
      - run:
          no_output_timeout: 20m
          command: |
            cd /tmp/workspace/distribution-scripts
            source build.env
            cd linux
            make all64 release=true
      - store_artifacts:
          path: /tmp/workspace/distribution-scripts/linux/build
          destination: build
      - persist_to_workspace:
          root: /tmp/workspace/distribution-scripts/linux/
          paths:
            - build

  dist_darwin:
    macos:
      xcode: 15.3.0
    shell: /bin/bash --login -eo pipefail
    steps:
      - restore_cache:
          keys:
            - brew-cache-v1
      - run:
          name: Setup environment
          command: |
            brew unlink python@2 || true

            brew install ruby@3 libffi pkgconfig libtool automake

            sudo mkdir -p /opt/crystal
            sudo chown $(whoami) /opt/crystal/
            sudo mkdir -p /var/cache
            sudo chown $(whoami) /var/cache
      - attach_workspace:
          at: /tmp/workspace
      - run:
          no_output_timeout: 40m
          command: |
            cd /tmp/workspace/distribution-scripts
            source build.env
            cd omnibus
            ruby --version
            gem install bundler -v "$(grep -A 1 "BUNDLED WITH" Gemfile.lock | tail -n 1)"
            bundle check || bundle install --binstubs
            cd ../darwin
            make
      - store_artifacts:
          path: /tmp/workspace/distribution-scripts/darwin/build
          destination: build
      - persist_to_workspace:
          root: /tmp/workspace/distribution-scripts/darwin/
          paths:
            - build

  push_obs_nightly:
    docker:
      - image: crystallang/osc
    steps:
      - attach_workspace:
          at: /tmp/workspace
      - run:
          command: |
            cd /tmp/workspace/distribution-scripts
            source build.env

            packages/obs-setup.sh
            packages/obs-push.sh devel:languages:crystal:nightly ${CRYSTAL_VERSION%-*} $(date '+%Y%m%d') $CRYSTAL_SHA1 \
                /tmp/workspace/build/crystal-*-linux-x86_64.tar.gz \
                /tmp/workspace/build/crystal-*-docs.tar.gz

  dist_docker:
    machine:
      image: default
    steps:
      - attach_workspace:
          at: /tmp/workspace
      - run: |
          cd /tmp/workspace/distribution-scripts
          source build.env
          cd docker
          make all64 CRYSTAL_DEB=/tmp/workspace/build/crystal_${CRYSTAL_VERSION}-1_amd64.deb CRYSTAL_TARGZ=/tmp/workspace/build/crystal-$CRYSTAL_VERSION-1-linux-x86_64.tar.gz
      - persist_to_workspace:
          root: /tmp/workspace/distribution-scripts/docker/
          paths:
            - build

  publish_docker:
    machine:
      image: default
    steps:
      - attach_workspace:
          at: /tmp/workspace
      - run: |
          cd /tmp/workspace/distribution-scripts
          source ./build.env
          gunzip -c /tmp/workspace/build/docker-${CRYSTAL_VERSION}-ubuntu-x86_64.tar.gz | docker image load
          gunzip -c /tmp/workspace/build/docker-${CRYSTAL_VERSION}-ubuntu-x86_64-build.tar.gz | docker image load
          gunzip -c /tmp/workspace/build/docker-${CRYSTAL_VERSION}-alpine.tar.gz | docker image load
          gunzip -c /tmp/workspace/build/docker-${CRYSTAL_VERSION}-alpine-build.tar.gz | docker image load
          docker login -u ${DOCKER_USER} -p ${DOCKER_PASS}
          docker push ${DOCKER_REPOSITORY}:${DOCKER_TAG}
          docker push ${DOCKER_REPOSITORY}:${DOCKER_TAG}-build
          docker push ${DOCKER_REPOSITORY}:${DOCKER_TAG}-alpine
          docker push ${DOCKER_REPOSITORY}:${DOCKER_TAG}-alpine-build

  dist_snap:
    docker:
      - image: cibuilds/snapcraft:stable
    steps:
      - attach_workspace:
          at: /tmp/workspace
      - run:
          command: |
            apt-get install -y make
            cd /tmp/workspace/distribution-scripts
            source build.env
            cd snapcraft
            CRYSTAL_RELEASE_LINUX64_TARGZ=/tmp/workspace/build/crystal-$CRYSTAL_VERSION-1-linux-x86_64.tar.gz make
      - store_artifacts:
          path: /tmp/workspace/distribution-scripts/snapcraft/build
          destination: build
      - persist_to_workspace:
          root: /tmp/workspace/distribution-scripts/snapcraft/
          paths:
            - build

  publish_snap:
    docker:
      - image: cibuilds/snapcraft:stable
    steps:
      - attach_workspace:
          at: /tmp/workspace
      - run:
          # $SNAPCRAFT_TOKEN is generated using `snapcraft export-login --snaps crystal --channels edge,edge/* -`
          command: |
            cd /tmp/workspace/distribution-scripts
            source build.env

            echo $SNAPCRAFT_TOKEN | snapcraft login --with -
            snapcraft push /tmp/workspace/build/*.snap --release=$SNAP_CHANNEL

  dist_docs:
    machine:
      image: default
    steps:
      - attach_workspace:
          at: /tmp/workspace
      - run: |
          cd /tmp/workspace/distribution-scripts
          source build.env
          cd docs
          gunzip -c /tmp/workspace/build/docker-${CRYSTAL_VERSION}-ubuntu-x86_64-build.tar.gz | docker image load
          make CRYSTAL_DOCKER_IMAGE=${DOCKER_REPOSITORY}:${DOCKER_TAG}-build
      - store_artifacts:
          path: /tmp/workspace/distribution-scripts/docs/build
          destination: build
      - persist_to_workspace:
          root: /tmp/workspace/distribution-scripts/docs/
          paths:
            - build

  publish_nightly_artifacts:
    docker:
      - image: manastech/s3cmd:2.2-alpine
    environment:
      <<: *env
      AWS_ACCESS_KEY_ID: AKIA2EEIIRCJDEDGK6MQ
    steps:
      - attach_workspace:
          at: /tmp/workspace
      - run: |
          mkdir -p /tmp/upload
          cd /tmp/workspace/build
          cp crystal-*-darwin-universal.tar.gz /tmp/upload/crystal-nightly-darwin-universal.tar.gz
          cp crystal-*-linux-x86_64.tar.gz /tmp/upload/crystal-nightly-linux-x86_64.tar.gz
      - run: s3cmd put --recursive /tmp/upload/* s3://artifacts.crystal-lang.org/dist/

  dist_artifacts:
    docker:
      - image: buildpack-deps:xenial
    steps:
      - attach_workspace:
          at: /tmp/workspace
      - store_artifacts:
          path: /tmp/workspace/build
          destination: dist_packages

  test_dist_linux_on_docker:
    machine:
      image: default
    environment:
      <<: *env
      TRAVIS_OS_NAME: linux
      ARCH: x86_64
      ARCH_CMD: linux64
    resource_class: large
    steps:
      - attach_workspace:
          at: /tmp/workspace
      - run: |
          cd /tmp/workspace/distribution-scripts
          source ./build.env
          gunzip -c /tmp/workspace/build/docker-${CRYSTAL_VERSION}-ubuntu-x86_64-build.tar.gz | docker image load
          echo "export DOCKER_TEST_PREFIX=crystallang/crystal:${DOCKER_TAG}" >> $BASH_ENV
      - checkout
      - run: bin/ci prepare_system
      - run: echo 'export CURRENT_TAG="$CIRCLE_TAG"' >> $BASH_ENV
      - run: bin/ci prepare_build
      - run: bin/ci with_build_env 'shards --version'
      - run:
          command: bin/ci build
          no_output_timeout: 30m

workflows:
  version: 2
  release:
    jobs:
      - test_linux:
          filters: &release
            branches:
              only:
                - /release\/.+/
                - /.*\bci\b.*/
            tags:
              only: /.*/
      - test_alpine:
          filters: *release
      # - test_darwin: # See https://github.com/crystal-lang/crystal/pull/9763
      #     filters: *release
      - test_preview_mt:
          filters: *release
      - prepare_common:
          filters: *release
      - prepare_maintenance:
          filters: &maintenance
            branches:
              only:
                - /release\/.+/
                - /.*\bci\b.*/
          requires:
            - prepare_common
      - prepare_tagged:
          filters: &tagged
            branches:
              ignore: /.*/
            tags:
              only: /.*/
          requires:
            - prepare_common
      - dist_linux:
          filters: *release
          requires:
            - prepare_maintenance
            - prepare_tagged
      - dist_darwin:
          filters: *release
          requires:
            - prepare_maintenance
            - prepare_tagged
      - dist_docker:
          filters: *release
          requires:
            - dist_linux
      - dist_snap:
          filters: *release
          requires:
            - dist_linux
      - publish_snap:
          filters: *release
          requires:
            - dist_snap
      - test_dist_linux_on_docker:
          filters: *release
          requires:
            - dist_docker
      - publish_docker:
          filters: *release
          requires:
            - test_dist_linux_on_docker
      - dist_docs:
          filters: *release
          requires:
            - dist_docker
      - dist_artifacts:
          filters: *release
          requires:
            - dist_linux
            - dist_darwin
            - dist_snap
            - dist_docs

  nightly_release:
    triggers:
      - schedule:
          cron: "0 0 * * *"
          filters:
            branches:
              only:
                - master
    jobs:
      - test_linux
      - test_alpine
      # - test_darwin # See https://github.com/crystal-lang/crystal/pull/9763
      - test_preview_mt
      - prepare_common
      - prepare_nightly:
          requires:
            - prepare_common
      - dist_linux:
          requires:
            - prepare_nightly
      - dist_darwin:
          requires:
            - prepare_nightly
      - push_obs_nightly:
          requires:
            - dist_linux
            - dist_docs
      - dist_docker:
          requires:
            - dist_linux
      - dist_snap:
          requires:
            - dist_linux
      - publish_snap:
          requires:
            - dist_snap
      - test_dist_linux_on_docker:
          requires:
            - dist_docker
      - publish_docker:
          requires:
            - dist_docker
      - dist_docs:
          requires:
            - dist_docker
      - publish_nightly_artifacts:
          requires:
            - dist_linux
            - dist_darwin
      - dist_artifacts:
          requires:
            - dist_linux
            - dist_darwin
            - dist_snap
            - dist_docs<|MERGE_RESOLUTION|>--- conflicted
+++ resolved
@@ -8,11 +8,7 @@
   distribution-scripts-version:
     description: "Git ref for version of https://github.com/crystal-lang/distribution-scripts/"
     type: string
-<<<<<<< HEAD
-    default: "71cd5f39cb3d4ff8f6fee07102022b1d825ddd0f"
-=======
     default: "1ee31a42f0b06776a42fa4635b54dc9ec567e68a"
->>>>>>> 89944bf1
   previous_crystal_base_url:
     description: "Prefix for URLs to Crystal bootstrap compiler"
     type: string
