--- conflicted
+++ resolved
@@ -1144,7 +1144,6 @@
       )).to_i.should eq(123)
   end
 
-<<<<<<< HEAD
   it "fixes empty types of macro expansions (#1379)" do
     run(%(
       macro lala(exp)
@@ -1163,7 +1162,8 @@
 
       lala foo
       )).to_i.should eq(123)
-=======
+  end
+
   it "expands macro as class method" do
     run(%(
       class Foo
@@ -1186,6 +1186,5 @@
 
       Foo.bar
       )).to_string.should eq("Foo")
->>>>>>> 78d33732
   end
 end