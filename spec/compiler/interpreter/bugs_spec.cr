{% skip_file if flag?(:without_interpreter) %}
require "./spec_helper"

describe Crystal::Repl::Interpreter do
  context "bugs" do
    it "doesn't pass self to top-level method" do
      interpret(<<-CRYSTAL).should eq(1)
        struct Int32
          def foo(x)
            self
          end
        end

        def value
          1
        end

        module Moo
          def self.moo
            1.foo(value)
          end
        end

        Moo.moo
      CRYSTAL
    end

    it "doesn't pass self to top-level method (FileNode)" do
      interpret(<<-CRYSTAL).should eq(1)
        enum Color
          Red
          Green
          Blue
        end

        class Object
          def should(expectation)
            self
          end
        end

        def eq(value)
          value
        end

        private def t(type : Color)
          type
        end

        other = 2
        e = Color::Green.should eq(t :green)
        e.value
      CRYSTAL
    end

    it "breaks from current block, not from outer block" do
      interpret(<<-CRYSTAL).should eq(2)
        def twice
          # index: 1, block_caller: 0

          yield
          yield
        end

        def bar
          # index: 4, block_caller: 3
          yield
        end

        def foo
          # index: 3, block_caller: 2
          bar do
            # index: 5, block_caller: 2
            yield
          end
        end

        # index: 0

        x = 0

        twice do
          # index: 2
          x += 1
          foo do
            # index: 6

            # parent frame has block_caller: 2,
            # that's where we have to go to
            break
          end
        end

        x
      CRYSTAL
    end

    it "doesn't incorrectly consider a non-closure as closure" do
      interpret(<<-CRYSTAL, prelude: "prelude").should eq("false")
        c = 0
        ->{
          c
          ->{}.closure?
        }.call
      CRYSTAL
    end

    it "doesn't override local variable value with block var with the same name" do
      interpret(<<-CRYSTAL).should eq(0)
        def block
          yield 1
        end

        def block2
          yield 10
        end

        def foo
          block do |i|
          end

          i = 0
          block2 do |x|
            i
          end
        end

        foo
      CRYSTAL
    end

    it "does leading zeros" do
      interpret(<<-CRYSTAL, prelude: "prelude").should eq("8")
        0_i8.leading_zeros_count
      CRYSTAL
    end

    it "does multidispatch on virtual struct" do
      interpret(<<-CRYSTAL).should be_true
        abstract struct Base
        end

        struct Foo < Base
          @x : Int32 | Char

          def initialize
            @x = 0
          end

          def foo
            @x.is_a?(Int32)
          end
        end

        struct Bar < Base
          def foo
            false
          end
        end

        address = Foo.new.as(Base)
        address.foo
      CRYSTAL
    end

    it "correctly puts virtual metaclass type in union" do
      interpret(<<-CRYSTAL).should eq("Bar")
        abstract struct Foo
        end

        struct Bar < Foo
        end

        struct Baz < Foo
        end

        class Class
          def name : String
            {{ @type.name.stringify }}
          end
        end

        foo = Bar.new.as(Foo)
        foo2 = foo || nil
        foo2.class.name
      CRYSTAL
    end

    it "does multidispatch on virtual struct union nil" do
      interpret(<<-CRYSTAL).should be_true
        abstract struct Foo
          @value = 1
        end

        struct Bar < Foo
        end

        struct Baz < Foo
        end

        class Object
          def itself
            a = 1
            self
          end
        end

        foo = Bar.new.as(Foo)
        bar = (foo || nil).itself
        bar.is_a?(Bar)
     CRYSTAL
    end

<<<<<<< HEAD
    it "doesn't error if def body is InstanceVar and virtual dispatch has only one subclass (#16278)" do
      interpret(<<-CRYSTAL).should eq(0)
        abstract class A
          abstract def foo : Int32

          def bar
            foo
          end
        end

        class B < A
          @test = 0

          def foo : Int32
            @test
          end
        end

        B.new.as(A).bar
=======
    it "handles self in inlined method with arguments (#16210)" do
      interpret(<<-CRYSTAL, prelude: "prelude").should eq(%("hello"))
        class Foo
          property x : String?

          def initialize(@x : String? = nil)
          end
        end

        foo = Foo.new("hello")
        foo.x.not_nil!("test")
>>>>>>> 9c520761
      CRYSTAL
    end
  end
end<|MERGE_RESOLUTION|>--- conflicted
+++ resolved
@@ -211,7 +211,6 @@
      CRYSTAL
     end
 
-<<<<<<< HEAD
     it "doesn't error if def body is InstanceVar and virtual dispatch has only one subclass (#16278)" do
       interpret(<<-CRYSTAL).should eq(0)
         abstract class A
@@ -231,7 +230,9 @@
         end
 
         B.new.as(A).bar
-=======
+      CRYSTAL
+    end
+
     it "handles self in inlined method with arguments (#16210)" do
       interpret(<<-CRYSTAL, prelude: "prelude").should eq(%("hello"))
         class Foo
@@ -243,7 +244,6 @@
 
         foo = Foo.new("hello")
         foo.x.not_nil!("test")
->>>>>>> 9c520761
       CRYSTAL
     end
   end
